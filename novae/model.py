from __future__ import annotations

import logging

import lightning as L
import numpy as np
import seaborn as sns
import torch
from anndata import AnnData
from huggingface_hub import PyTorchModelHubMixin
from lightning.pytorch.callbacks import Callback, EarlyStopping, ModelCheckpoint
from lightning.pytorch.loggers.logger import Logger
from torch import Tensor, optim
from torch_geometric.data import Data

from . import __version__, plot, utils
from ._constants import Keys, Nums
from .data import NovaeDatamodule, NovaeDataset
from .module import CellEmbedder, GraphAugmentation, GraphEncoder, SwavHead

log = logging.getLogger(__name__)


class Novae(L.LightningModule, PyTorchModelHubMixin):
    """Novae model class. It can be used to load a pretrained model or train a new one.

    !!! note "Example usage"
        ```python
        import novae

        model = novae.Novae(adata)

        model.fit()
        model.compute_representation()
        model.assign_domains()
        ```
    """

    @utils.format_docs
    def __init__(
        self,
        adata: AnnData | list[AnnData] | None = None,
        slide_key: str = None,
        scgpt_model_dir: str | None = None,
        var_names: list[str] | None = None,
        embedding_size: int = 100,
        output_size: int = 64,
        n_hops_local: int = 2,
        n_hops_view: int = 2,
        heads: int = 4,
        hidden_size: int = 64,
        num_layers: int = 10,
        batch_size: int = 512,
        temperature: float = 0.1,
        temperature_weight_proto: float = 0.1,
        num_prototypes: int = 256,
        panel_subset_size: float = 0.6,
        background_noise_lambda: float = 8.0,
        sensitivity_noise_std: float = 0.05,
        min_prototypes_ratio: float = 0.8,
    ) -> None:
        """

        Args:
            {adata}
            {slide_key}
            {scgpt_model_dir}
            {var_names}
            embedding_size: Size of the gene embedding. Do not use it when loading embeddings from scGPT.
            output_size: Size of the latent space.
            {n_hops_local}
            {n_hops_view}
            heads: Number of heads for the graph encoder.
            hidden_size: Hidden size for the graph encoder.
            num_layers: Number of layers for the graph encoder.
            batch_size: Mini-batch size.
            temperature: Swav temperature.
            num_prototypes: Number of prototypes, or "leaves" niches.
            {panel_subset_size}
            {background_noise_lambda}
            {sensitivity_noise_std}
        """
        super().__init__()
        self.slide_key = slide_key

        ### Initialize cell embedder and prepare adata(s) object(s)
        if scgpt_model_dir is None:
            self.adatas, var_names = utils.prepare_adatas(adata, slide_key=slide_key, var_names=var_names)
            self.cell_embedder = CellEmbedder(var_names, embedding_size)
            self.cell_embedder.pca_init(self.adatas)
        else:
            self.cell_embedder = CellEmbedder.from_scgpt_embedding(scgpt_model_dir)
            embedding_size = self.cell_embedder.embedding_size
            _scgpt_var_names = self.cell_embedder.gene_names
            self.adatas, var_names = utils.prepare_adatas(adata, slide_key=slide_key, var_names=_scgpt_var_names)

        self.save_hyperparameters(ignore=["adata", "slide_key", "scgpt_model_dir"])
        self.mode = utils.Mode()

        ### Initialize modules
        self.encoder = GraphEncoder(embedding_size, hidden_size, num_layers, output_size, heads)
        self.augmentation = GraphAugmentation(panel_subset_size, background_noise_lambda, sensitivity_noise_std)
        self.swav_head = SwavHead(
            self.mode, output_size, num_prototypes, temperature, temperature_weight_proto, min_prototypes_ratio
        )

        ### Misc
        self._num_workers = 0
        self._checkpoint = None
        self._datamodule = None
        self.init_slide_queue(self.adatas)

    @property
    def datamodule(self) -> NovaeDatamodule:
        assert (
            self._datamodule is not None
        ), "The datamodule was not initialized. You first need to fit the model, i.e. `model.fit(...)`"
        return self._datamodule

    @property
    def dataset(self) -> NovaeDataset:
        return self.datamodule.dataset

    @property
    def num_workers(self) -> int:
        return self._num_workers

    @num_workers.setter
    def num_workers(self, value: int) -> None:
        self._num_workers = value
        if self._datamodule is not None:
            self._datamodule.num_workers = value

    def __repr__(self) -> str:
        info_dict = {
            "known genes": self.cell_embedder.voc_size,
            "parameters": utils.pretty_num_parameters(self),
            "checkpoint": self._checkpoint,
        }
        return utils.pretty_model_repr(info_dict)

    def _embed_pyg_data(self, data: Data) -> Data:
        if self.training:
            data = self.augmentation(data)
        return self.cell_embedder(data)

    def forward(self, batch: dict[str, Data]) -> dict[str, Tensor]:
        return {key: self.encoder(self._embed_pyg_data(data)) for key, data in batch.items()}

    def training_step(self, batch: dict[str, Data], batch_idx: int):
        out: dict[str, Data] = self(batch)
        slide_id = batch["main"].get("slide_id", [None])[0]

        loss, mean_entropy_normalized = self.swav_head(out["main"], out["view"], slide_id)

        self._log_all({"loss": loss, "entropy": mean_entropy_normalized})

        return loss

    def _log_all(self, log_dict: dict[str, float], **kwargs):
        for name, value in log_dict.items():
            self.log(
                f"train/{name}",
                value,
                on_epoch=True,
                on_step=True,
                batch_size=self.hparams.batch_size,
                prog_bar=True,
                **kwargs,
            )

    def init_slide_queue(self, adata: AnnData | list[AnnData] | None) -> None:
        if adata is None:
            return

        slide_ids = list(utils.unique_obs(adata, Keys.SLIDE_ID))
        if len(slide_ids) > 1:
            self.mode.queue_mode = True
            self.swav_head.init_queue(slide_ids)

    def _to_anndata_list(self, adata: AnnData | list[AnnData] | None) -> list[AnnData]:
        if adata is None:
            assert self.adatas is not None, "No AnnData object found. Please provide an AnnData object."
            return self.adatas
        elif isinstance(adata, AnnData):
            return [adata]
        elif isinstance(adata, list):
            return adata
        else:
            raise ValueError(f"Invalid type {type(adata)} for argument adata")

    def _get_prepared_adatas(self, adata: AnnData | list[AnnData] | None, slide_key: str | None = None):
        if adata is None:
            return self.adatas
        return utils.prepare_adatas(adata, slide_key=slide_key, var_names=self.cell_embedder.gene_names)[0]

    def _init_datamodule(self, adata: AnnData | list[AnnData] | None = None, sample_cells: int | None = None):
        return NovaeDatamodule(
            self._to_anndata_list(adata),
            cell_embedder=self.cell_embedder,
            batch_size=self.hparams.batch_size,
            n_hops_local=self.hparams.n_hops_local,
            n_hops_view=self.hparams.n_hops_view,
            num_workers=self._num_workers,
            sample_cells=sample_cells,
        )

    def on_train_epoch_start(self):
        self.training = True

        self.datamodule.dataset.shuffle_obs_ilocs()

        after_warm_up = self.current_epoch >= Nums.WARMUP_EPOCHS

        self.swav_head.prototypes.requires_grad_(after_warm_up or not self.mode.freeze_mode)
        self.mode.use_queue = after_warm_up and self.mode.queue_mode

    def configure_optimizers(self):
        lr = self._lr if hasattr(self, "_lr") else 1e-3
        return optim.Adam(self.parameters(), lr=lr)

    @utils.format_docs
    @utils.requires_fit
    @torch.no_grad()
    def compute_representation(
        self,
        adata: AnnData | list[AnnData] | None = None,
        slide_key: str | None = None,
        zero_shot: bool = False,
        accelerator: str = "cpu",
        num_workers: int | None = None,
    ) -> None:
        """Compute the latent representation of Novae for all cells neighborhoods.

        Note:
            Representations are saved in `adata.obsm["novae_latent"]`

        Args:
            {adata}
            {slide_key}
            {accelerator}
            num_workers: Number of workers for the dataloader.
        """
        self.mode.zero_shot = zero_shot
        self.training = False
        self._parse_hardware_args(accelerator, num_workers, use_device=True)

        if adata is None and len(self.adatas) == 1:  # using existing datamodule
            adatas = self.adatas
            self._compute_representation_datamodule(self.adatas[0], self.datamodule)
        else:
            adatas = self._get_prepared_adatas(adata, slide_key=slide_key)
            for adata in adatas:
                datamodule = self._init_datamodule(adata)
                self._compute_representation_datamodule(adata, datamodule)

        if self.mode.zero_shot:
            latent = np.concatenate([adata.obsm[Keys.REPR][utils.get_valid_indices(adata)] for adata in adatas])
            self.swav_head.set_kmeans_prototypes(latent)

            for adata in adatas:
                self._compute_leaves(adata, None, None)

    @torch.no_grad()
    def _compute_representation_datamodule(
        self, adata: AnnData | None, datamodule: NovaeDatamodule, return_representations: bool = False
    ) -> Tensor | None:
        valid_indices = datamodule.dataset.valid_indices[0]
        representations, scores = [], []

        for batch in utils.tqdm(datamodule.predict_dataloader()):
            batch = self.transfer_batch_to_device(batch, self.device, dataloader_idx=0)
            batch_repr = self.encoder(self._embed_pyg_data(batch["main"]))

            representations.append(batch_repr)

            if not self.mode.zero_shot:
                batch_scores = self.swav_head.compute_scores(batch_repr)
                scores.append(batch_scores)

        representations = torch.cat(representations)

        if return_representations:
            return representations

        adata.obsm[Keys.REPR] = utils.fill_invalid_indices(representations, adata.n_obs, valid_indices, fill_value=0)

        if not self.mode.zero_shot:
            scores = torch.cat(scores)
            self._compute_leaves(adata, scores, valid_indices)

    def _compute_leaves(self, adata: AnnData, scores: Tensor | None, valid_indices: np.ndarray | None):
        assert (scores is None) is (valid_indices is None)

        if scores is None:
            valid_indices = utils.get_valid_indices(adata)
            representations = torch.tensor(adata.obsm[Keys.REPR][valid_indices])
            scores = self.swav_head.compute_scores(representations)

        leaves_predictions = scores.argmax(dim=1).numpy(force=True)
        leaves_predictions = utils.fill_invalid_indices(leaves_predictions, adata.n_obs, valid_indices)
        adata.obs[Keys.SWAV_CLASSES] = [x if np.isnan(x) else f"N{int(x)}" for x in leaves_predictions]

<<<<<<< HEAD
=======
    def _codes_argmax_per_slide(self, scores: Tensor, adata: AnnData, valid_indices: np.ndarray) -> Tensor:
        slide_ids = adata.obs[Keys.SLIDE_ID].values[valid_indices]
        unique_slide_ids = np.unique(slide_ids)

        assigned_prototypes = torch.zeros(len(scores), dtype=torch.long)

        for slide_id in unique_slide_ids:
            indices = np.where(slide_ids == slide_id)[0]
            ilocs = self.swav_head.get_prototype_ilocs(scores[indices], slide_id=slide_id)
            q = self.swav_head.sinkhorn(scores[indices][:, ilocs])
            assigned_prototypes[indices] = q.argmax(dim=1) if ilocs is Ellipsis else ilocs[q.argmax(dim=1)]

        return assigned_prototypes

>>>>>>> 477b89b9
    def plot_niches_hierarchy(
        self,
        max_level: int = 10,
        hline_level: int | list[int] | None = None,
        leaf_font_size: int = 8,
        **kwargs,
    ):
        """Plot the niches hierarchy as a dendogram.

        Args:
            max_level: Maximum level to be plot.
            hline_level: If not `None`, a red line will ne drawn at this/these level(s).
            leaf_font_size: The font size for the leaf labels.
        """
        plot._niches_hierarchy(
            self.swav_head.clustering,
            max_level=max_level,
            hline_level=hline_level,
            leaf_font_size=leaf_font_size,
            **kwargs,
        )

    def plot_prototype_weights(self, figsize: tuple[int] = (6, 4), vmin: float = 0.8, vmax: float = 1.2, **kwargs):
        weights = (
            self.swav_head.sinkhorn(self.swav_head.queue.mean(dim=1)).numpy(force=True) * self.swav_head.num_prototypes
        )

        where_enough_prototypes = (weights >= 1).sum(1) >= self.swav_head.min_prototypes
        for i in np.where(where_enough_prototypes)[0]:
            weights[i, weights[i] < 1] = 0
        for i in np.where(~where_enough_prototypes)[0]:
            indices_0 = np.argsort(weights[i])[: -self.swav_head.min_prototypes]
            weights[i, indices_0] = 0

        sns.clustermap(
            weights,
            yticklabels=list(self.swav_head.slide_label_encoder.keys()),
            vmin=vmin,
            vmax=vmax,
            figsize=figsize,
            **kwargs,
        )

    @utils.format_docs
    def assign_domains(
        self,
        adata: AnnData | list[AnnData] | None = None,
        level: int = 10,
        n_domains: int | None = None,
        key_added: str | None = None,
    ) -> str:
        """Assign a domain (or niche) to each cell based on the "leaves" classes.

        Note:
            You'll need to run `model.compute_representation(...)` first.

            The domains are saved in `adata.obs["novae_niche_k"]` by default, where `k=10`.

        Args:
            {adata}
            level: Level of the domains hierarchical tree (i.e., number of different domains to assigned).
            n_domains: Usually,
            key_added: The spatial domains will be saved in `adata.obs[key_added]`. By default, it is `"novae_niche_k"`.

        Returns:
            The name of the key added to `adata.obs`.
        """
        adatas = self._to_anndata_list(adata)

        if n_domains is not None:
            leaves_indices = utils.unique_leaves_indices(adatas)
            level = self.swav_head.find_level(leaves_indices, n_domains)
            return self.assign_domains(adatas, level=level, key_added=key_added)

        key_added = f"{Keys.NICHE_PREFIX}{level}" if key_added is None else key_added

        for adata in adatas:
            assert (
                Keys.SWAV_CLASSES in adata.obs
            ), f"Did not found `adata.obs['{Keys.SWAV_CLASSES}']`. Please run `model.compute_representation(...)` first"
            adata.obs[key_added] = self.swav_head.map_leaves_domains(adata.obs[Keys.SWAV_CLASSES], level)

        return key_added

    @classmethod
    def from_pretrained(self, model_name_or_path: str, **kwargs: int) -> "Novae":
        """Load a pretrained `Novae` model from HuggingFace Hub.

        Args:
            model_name_or_path: Name of the model (or path to the local model).
            **kwargs: Optional kwargs for Hugging Face [`from_pretrained`](https://huggingface.co/docs/huggingface_hub/v0.24.0/en/package_reference/mixins#huggingface_hub.ModelHubMixin.from_pretrained) method.

        Returns:
            A pretrained `Novae` model.
        """
        model = super().from_pretrained(model_name_or_path, **kwargs)
        model.mode.pretrained()
        model._checkpoint = model_name_or_path
        return model

    def save_pretrained(
        self,
        save_directory: str,
        *,
        repo_id: str | None = None,
        push_to_hub: bool = False,
        **kwargs,
    ):
        """Save a pretrained `Novae` model to a directory.

        Args:
            save_directory: Path to the directory where the model will be saved.
            **kwargs: Do not use. These are used to push a new model on HuggingFace Hub.
        """

        super().save_pretrained(
            save_directory,
            config=dict(self.hparams),
            repo_id=repo_id,
            push_to_hub=push_to_hub,
            **kwargs,
        )

    def on_save_checkpoint(self, checkpoint):
        checkpoint[Keys.NOVAE_VERSION] = __version__

    @classmethod
    def load_from_checkpoint(cls, *args, **kwargs) -> "Novae":
        model = super().load_from_checkpoint(*args, **kwargs)
        model.mode.pretrained()
        return model

    @classmethod
    def _load_wandb_artifact(cls, name: str, map_location: str = "cpu", **kwargs: int) -> "Novae":
        artifact_path = utils._load_wandb_artifact(name) / "model.ckpt"

        try:
            model = cls.load_from_checkpoint(artifact_path, map_location=map_location, strict=False, **kwargs)
        except:
            ckpt_version = torch.load(artifact_path, map_location=map_location).get(Keys.NOVAE_VERSION, "unknown")
            raise ValueError(f"The model was trained with `novae=={ckpt_version}`, but your version is {__version__}")

        model._checkpoint = name
        return model

    def batch_effect_correction(self, adata: AnnData | list[AnnData] | None = None, obs_key: str | None = None):
        adatas = self._to_anndata_list(adata)
        obs_key = utils._check_available_obs_key(adatas, obs_key)

        utils.batch_effect_correction(adatas, obs_key)

    def _parse_hardware_args(self, accelerator: str, num_workers: int | None, use_device: bool = False) -> None:
        if accelerator == "cpu" and num_workers:
            log.warn("On CPU, `num_workers != 0` can be very slow. Consider using a GPU, or setting `num_workers=0`.")

        if num_workers is not None:
            self.num_workers = num_workers

        if use_device:
            device = utils.parse_device_args(accelerator)
            self.to(device)

    @utils.format_docs
    def fine_tune(
        self,
        adata: AnnData | list[AnnData],
        slide_key: str | None = None,
        accelerator: str = "cpu",
        num_workers: int | None = None,
        max_epochs: int = 1,
        **fit_kwargs: int,
    ):
        """Fine tune a Novae model.

        Args:
            {adata}
            {slide_key}
            max_epochs: Maximum number of training epochs.
            {accelerator}
            **fit_kwargs: Optional kwargs for the [novae.Novae.fit][] method.
        """
        self.mode.fine_tune()
        self._parse_hardware_args(accelerator, num_workers, use_device=True)

        assert adata is not None, "Please provide an AnnData object to fine-tune the model."

        datamodule = self._init_datamodule(self._get_prepared_adatas(adata), sample_cells=Nums.DEFAULT_SAMPLE_CELLS)
        latent = self._compute_representation_datamodule(None, datamodule, return_representations=True)
        self.swav_head.set_kmeans_prototypes(latent.numpy(force=True))

        self.swav_head._prototypes = self.swav_head._kmeans_prototypes
        del self.swav_head._kmeans_prototypes

        self.fit(
            adata=adata,
            slide_key=slide_key,
            max_epochs=max_epochs,
            accelerator=accelerator,
            num_workers=num_workers,
            **fit_kwargs,
        )

    @utils.format_docs
    def fit(
        self,
        adata: AnnData | list[AnnData] | None = None,
        slide_key: str | None = None,
        max_epochs: int = 20,
        accelerator: str = "cpu",
        lr: float = 1e-3,
        num_workers: int | None = None,
        min_delta: float = 0.1,
        patience: int = 3,
        callbacks: list[Callback] | None = None,
        enable_checkpointing: bool = False,
        logger: Logger | list[Logger] | bool = False,
        **kwargs: int,
    ):
        """Train a Novae model. The training will be stopped by early stopping.

        Args:
            {adata}
            {slide_key}
            max_epochs: Maximum number of training epochs.
            {accelerator}
            lr: Model learning rate.
            num_workers: Number of workers for the dataloader.
            min_delta: Minimum change in the monitored quantity to qualify as an improvement (early stopping).
            patience: Number of epochs with no improvement after which training will be stopped (early stopping).
            callbacks: Optional list of Pytorch lightning callbacks.
            enable_checkpointing: Whether to enable model checkpointing.
            logger: The pytorch lightning logger.
            **kwargs: Optional kwargs for the Pytorch Lightning `Trainer` class.
        """
        self.mode.fit()

        if adata is not None:
            self.adatas, _ = utils.prepare_adatas(adata, slide_key=slide_key, var_names=self.cell_embedder.gene_names)

        ### Misc
        self._lr = lr
        self.swav_head.reset_clustering()  # ensure we don't re-use old clusters
        self._parse_hardware_args(accelerator, num_workers)
        self._datamodule = self._init_datamodule()

        ### Callbacks
        early_stopping = EarlyStopping(
            monitor="train/loss_epoch",
            min_delta=min_delta,
            patience=patience,
            check_on_train_epoch_end=True,
        )
        callbacks = [early_stopping] + (callbacks or [])
        enable_checkpointing = enable_checkpointing or any(isinstance(c, ModelCheckpoint) for c in callbacks)

        ### Training
        trainer = L.Trainer(
            max_epochs=max_epochs,
            accelerator=accelerator,
            callbacks=callbacks,
            logger=logger,
            enable_checkpointing=enable_checkpointing,
            **kwargs,
        )
        trainer.fit(self, datamodule=self.datamodule)

        self.mode.trained = True<|MERGE_RESOLUTION|>--- conflicted
+++ resolved
@@ -301,23 +301,6 @@
         leaves_predictions = utils.fill_invalid_indices(leaves_predictions, adata.n_obs, valid_indices)
         adata.obs[Keys.SWAV_CLASSES] = [x if np.isnan(x) else f"N{int(x)}" for x in leaves_predictions]
 
-<<<<<<< HEAD
-=======
-    def _codes_argmax_per_slide(self, scores: Tensor, adata: AnnData, valid_indices: np.ndarray) -> Tensor:
-        slide_ids = adata.obs[Keys.SLIDE_ID].values[valid_indices]
-        unique_slide_ids = np.unique(slide_ids)
-
-        assigned_prototypes = torch.zeros(len(scores), dtype=torch.long)
-
-        for slide_id in unique_slide_ids:
-            indices = np.where(slide_ids == slide_id)[0]
-            ilocs = self.swav_head.get_prototype_ilocs(scores[indices], slide_id=slide_id)
-            q = self.swav_head.sinkhorn(scores[indices][:, ilocs])
-            assigned_prototypes[indices] = q.argmax(dim=1) if ilocs is Ellipsis else ilocs[q.argmax(dim=1)]
-
-        return assigned_prototypes
-
->>>>>>> 477b89b9
     def plot_niches_hierarchy(
         self,
         max_level: int = 10,
