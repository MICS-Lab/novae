--- conflicted
+++ resolved
@@ -129,12 +129,8 @@
 
         slide_index = self.slide_label_encoder[slide_id]
 
-<<<<<<< HEAD
         self.queue[slide_index, 1:] = self.queue[slide_index, :-1].clone()
         self.queue[slide_index, 0] = projections.topk(3, dim=0).values[-1]
-=======
-        self.queue[slide_index] = projections.topk(3, dim=0).values[-1]  # top-3 more robust than max
->>>>>>> d47559a6
 
         weights, thresholds = self.queue_weights()
         slide_weights = weights[slide_index]
@@ -148,15 +144,11 @@
         Returns:
             A tensor of shape `(n_slides, K)`.
         """
-<<<<<<< HEAD
         max_projections = self.queue.max(dim=1).values
 
         thresholds = max_projections.max(0).values * Nums.QUEUE_WEIGHT_THRESHOLD_RATIO
 
         return max_projections, thresholds
-=======
-        return self.sinkhorn(self.queue) * self.num_prototypes
->>>>>>> d47559a6
 
     @utils.format_docs
     @torch.no_grad()
